[tool.poetry]
name = "django-quotes"
version = "0.2.1"
description = """A reusable Django app to collect quotes for use in random retrieval or generation of sentences using \
    Markov Chains."""
authors = ["Daniel Andrlik <daniel@andrlik.org>"]
license = "BSD-3-Clause"
readme = "README.md"
repository = "https://github.com/andrlik/django-quotes"
homepage = "https://github.com/andrlik/django-quotes"
classifiers = [
    "Framework :: Django :: 4",
    "License :: OSI Approved :: BSD License",
    "Framework :: Django",
]
documentation = "https://django-quotes-app.readthedocs.io/en/latest/"

[tool.poetry.dependencies]
python = "^3.9"
Django = "^4.0.2"
django-model-utils = "^4.2.0"
rules = "^3.1"
Markdown = "^3.3.6"
markovify = "^0.9.3"
spacy = "^3.2.2"
python-slugify = "^6.1.1"
Sphinx = {version = "^4.4.0", optional=true}
sphinx-autobuild = {version = "^2021.3.14", optional=true}
django-easy-logging = {version = "^0.4.0", optional=true}
djangorestframework = "^3.13.1"
django-cors-headers = "^3.11.0"
drf-spectacular = ">=0.21.2,<0.23.0"
django-crispy-forms = "^1.14.0"
loguru = "^0.6.0"

# [tool.poetry.dependencies.en_core_web_sm]
# url = "https://github.com/explosion/spacy-models/releases/download/en_core_web_sm-3.2.0/en_core_web_sm-3.2.0.tar.gz"

[tool.poetry.dev-dependencies]
Werkzeug = {extras = ["watchdog"], version = "^2.0.2"}
ipdb = "^0.13.9"
psycopg2-binary = "^2.9.3"
watchgod = "^0.8"
mypy = "^0.942"
django-stubs = "^1.10.1"
pytest = "^7.1.1"
pytest-sugar = "^0.9.4"
djangorestframework-stubs = "^1.4.0"
Sphinx = "^4.4.0"
sphinx-autobuild = "^2021.3.14"
flake8 = "^4.0.1"
flake8-isort = "^4.1.1"
coverage = "^6.3.1"
black = {extras = ["d"], version = "^22.1.0"}
pylint-django = "^2.5.0"
pre-commit = "^2.17.0"
factory-boy = "^3.2.1"
django-debug-toolbar = "^3.2.4"
django-extensions = "^3.1.5"
django-coverage-plugin = "^2.0.2"
pytest-django = "^4.5.2"
pytest-cov = "^3.0.0"
sphinx-rtd-theme = "^1.0.0"
django-easy-logging = "^0.4.0"
types-python-slugify = "^5.0.3"
types-Markdown = "^3.3.12"
safety = "^1.10.3"
darglint = "^1.8.1"
bandit = "^1.7.4"
<<<<<<< HEAD
=======
django-stubs-ext = "^0.4.0"
>>>>>>> a4360794

[tool.poetry.extras]
docs = ["sphinx", "sphinx-autobuild", "django-easy-logging"]

[build-system]
requires = ["poetry-core>=1.0.0"]
build-backend = "poetry.core.masonry.api"

[tool.black]
# https://github.com/psf/black
target-version = ["py39"]
line-length = 88
color = true

exclude = '''
/(
    \.git
    | \.hg
    | \.mypy_cache
    | \.tox
    | \.venv
    | _build
    | migrations
    | buck-out
    | build
    | dist
    | env
    | venv
)/
'''

[tool.pytest.ini_options]
# https://docs.pytest.org/en/6.2.x/customize.html#pyproject-toml
# Directories that are not visited by pytest collector:
testpaths = ["tests", "django_quotes"]
python_files = ["tests.py", "test_*.py"]
norecursedirs = ["hooks", "*.egg", ".eggs", "dist", "build", "docs", ".tox", ".git", "__pycache__", ".venv"]
doctest_optionflags = ["NUMBER", "NORMALIZE_WHITESPACE", "IGNORE_EXCEPTION_DETAIL"]

# Extra options:
addopts = [
  "--strict-markers",
  "--tb=short",
  "--doctest-modules",
  "--doctest-continue-on-failure",
  "--cov=django_quotes",
  "--cov-report=term-missing", "--ds=tests.django_settings",
    "--reuse-db",
]

[tool.coverage.run]
source = ["django_quotes"]
omit = ["*migrations*", "*tests*", "*staticfiles*"]
plugins = ["django_coverage_plugin"]

[tool.mypy]
# https://mypy.readthedocs.io/en/latest/config_file.html#using-a-pyproject-toml-file
python_version = 3.9
pretty = true
show_traceback = true
color_output = true

allow_redefinition = false
check_untyped_defs = true
disallow_any_generics = false
disallow_incomplete_defs = true
ignore_missing_imports = true
implicit_reexport = false
no_implicit_optional = true
show_column_numbers = true
show_error_codes = true
show_error_context = true
strict_equality = true
strict_optional = true
warn_no_return = true
warn_redundant_casts = true
warn_return_any = true
warn_unreachable = true
warn_unused_configs = true
warn_unused_ignores = true
plugins = ["mypy_django_plugin.main", "mypy_drf_plugin.main"]

[[tool.mypy.overrides]]
module = "*.migrations.*"
ignore_errors = true

[tool.django-stubs]
django_settings_module = "tests.django_settings"

[tool.isort]
# https://github.com/timothycrosley/isort/
py_version = 39
line_length = 88

known_typing = ["typing", "types", "typing_extensions", "mypy", "mypy_extensions"]
sections = ["FUTURE", "TYPING", "STDLIB", "THIRDPARTY", "FIRSTPARTY", "LOCALFOLDER"]
include_trailing_comma = true
profile = "black"
multi_line_output = 3
indent = 4
color_output = true
skip_glob = "**/migrations/*.py"<|MERGE_RESOLUTION|>--- conflicted
+++ resolved
@@ -67,10 +67,7 @@
 safety = "^1.10.3"
 darglint = "^1.8.1"
 bandit = "^1.7.4"
-<<<<<<< HEAD
-=======
 django-stubs-ext = "^0.4.0"
->>>>>>> a4360794
 
 [tool.poetry.extras]
 docs = ["sphinx", "sphinx-autobuild", "django-easy-logging"]
