--- conflicted
+++ resolved
@@ -559,11 +559,7 @@
 
 [[package]]
 name = "faker"
-<<<<<<< HEAD
-version = "13.3.3"
-=======
 version = "13.3.5"
->>>>>>> a4360794
 description = "Faker is a Python package that generates fake data for you."
 category = "dev"
 optional = false
@@ -789,11 +785,7 @@
 
 [[package]]
 name = "jinja2"
-<<<<<<< HEAD
-version = "3.1.0"
-=======
 version = "3.1.1"
->>>>>>> a4360794
 description = "A very fast and expressive template engine."
 category = "main"
 optional = false
@@ -1797,11 +1789,7 @@
 
 [[package]]
 name = "tqdm"
-<<<<<<< HEAD
-version = "4.63.1"
-=======
 version = "4.64.0"
->>>>>>> a4360794
 description = "Fast, Extensible Progress Meter"
 category = "main"
 optional = false
@@ -2059,11 +2047,7 @@
 [metadata]
 lock-version = "1.1"
 python-versions = "^3.9"
-<<<<<<< HEAD
-content-hash = "989c7c8679ab2d30f2fa97cb38c7a3a2d31af8d036173904b1f002424d147143"
-=======
 content-hash = "2800993cd03ee6fe5aaa96300d757335220f8388fe639ebcbf25c90dd36cbc70"
->>>>>>> a4360794
 
 [metadata.files]
 aiohttp = [
@@ -2413,13 +2397,8 @@
     {file = "factory_boy-3.2.1.tar.gz", hash = "sha256:a98d277b0c047c75eb6e4ab8508a7f81fb03d2cb21986f627913546ef7a2a55e"},
 ]
 faker = [
-<<<<<<< HEAD
-    {file = "Faker-13.3.3-py3-none-any.whl", hash = "sha256:85ed0cb379e3b7414bdb6b484994beaf9bddc74472c8c35f743c16cf5fc0c314"},
-    {file = "Faker-13.3.3.tar.gz", hash = "sha256:5536ceb63380f0d598c026b7c330c17d719a19d1a495e9397ee8f5259420a696"},
-=======
     {file = "Faker-13.3.5-py3-none-any.whl", hash = "sha256:9b7d5875b3081cd7782f290ae0e067c1c71cb2c47ac789155423ca88f73ae129"},
     {file = "Faker-13.3.5.tar.gz", hash = "sha256:5cefb998adcc2030f569710aa5fdcc220df33de293a7394c1a8cbc71a4be007f"},
->>>>>>> a4360794
 ]
 filelock = [
     {file = "filelock-3.6.0-py3-none-any.whl", hash = "sha256:f8314284bfffbdcfa0ff3d7992b023d4c628ced6feb957351d4c48d059f56bc0"},
@@ -2546,13 +2525,8 @@
     {file = "jedi-0.18.1.tar.gz", hash = "sha256:74137626a64a99c8eb6ae5832d99b3bdd7d29a3850fe2aa80a4126b2a7d949ab"},
 ]
 jinja2 = [
-<<<<<<< HEAD
-    {file = "Jinja2-3.1.0-py3-none-any.whl", hash = "sha256:da424924c069a4013730d8dd010cbecac7e7bb752be388db3741688bffb48dc6"},
-    {file = "Jinja2-3.1.0.tar.gz", hash = "sha256:a2f09a92f358b96b5f6ca6ecb4502669c4acb55d8733bbb2b2c9c4af5564c605"},
-=======
     {file = "Jinja2-3.1.1-py3-none-any.whl", hash = "sha256:539835f51a74a69f41b848a9645dbdc35b4f20a3b601e2d9a7e22947b15ff119"},
     {file = "Jinja2-3.1.1.tar.gz", hash = "sha256:640bed4bb501cbd17194b3cace1dc2126f5b619cf068a726b98192a0fde74ae9"},
->>>>>>> a4360794
 ]
 jsonschema = [
     {file = "jsonschema-4.4.0-py3-none-any.whl", hash = "sha256:77281a1f71684953ee8b3d488371b162419767973789272434bbc3f29d9c8823"},
@@ -3273,13 +3247,8 @@
     {file = "tornado-6.1.tar.gz", hash = "sha256:33c6e81d7bd55b468d2e793517c909b139960b6c790a60b7991b9b6b76fb9791"},
 ]
 tqdm = [
-<<<<<<< HEAD
-    {file = "tqdm-4.63.1-py2.py3-none-any.whl", hash = "sha256:6461b009d6792008d0000e1b0c7ca50195ec78c0e808a3a6b668a56a3236c3a5"},
-    {file = "tqdm-4.63.1.tar.gz", hash = "sha256:4230a49119a416c88cc47d0d2d32d5d90f1a282d5e497d49801950704e49863d"},
-=======
     {file = "tqdm-4.64.0-py2.py3-none-any.whl", hash = "sha256:74a2cdefe14d11442cedf3ba4e21a3b84ff9a2dbdc6cfae2c34addb2a14a5ea6"},
     {file = "tqdm-4.64.0.tar.gz", hash = "sha256:40be55d30e200777a307a7585aee69e4eabb46b4ec6a4b4a5f2d9f11e7d5408d"},
->>>>>>> a4360794
 ]
 traitlets = [
     {file = "traitlets-5.1.1-py3-none-any.whl", hash = "sha256:2d313cc50a42cd6c277e7d7dc8d4d7fedd06a2c215f78766ae7b1a66277e0033"},
